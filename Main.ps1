--- conflicted
+++ resolved
@@ -1,278 +1,276 @@
-<#
-.SYNOPSIS
-Main script to load and display the Intune Toolkit window with a custom icon.
-
-.DESCRIPTION
-This script loads a XAML file to define the UI, locates UI elements, imports required external scripts, 
-sets the window's icon programmatically using a custom ICO file located in the script's root folder, 
-and displays the window. Error handling and logging are implemented to catch and log errors during these processes.
-
-.NOTES
-Author: Maxime Guillemin | CloudFlow
-Date: 09/07/2024
-
-.EXAMPLE
-Show-Window
-Displays the main window of the application.
-#>
-
-<<<<<<< HEAD
-$currentVersion = "v1.0.0"
-=======
-$currentVersion = "v0.3.2.2"
->>>>>>> 9272f3a4
-
-#region Log File Setup
-# Define the log file path
-$global:logFile = "$env:TEMP\IntuneToolkit.log"
-
-# Create a backup of the existing log file with the current date-time, then clear its content
-if (Test-Path -Path $global:logFile -ErrorAction SilentlyContinue) {
-    $timestamp = (Get-Date).ToString("yyyyMMdd_HHmmss")
-    $backupFilePath = Join-Path -Path $env:TEMP -ChildPath "IntuneToolkit-$timestamp.log"
-    Copy-Item -Path $global:logFile -Destination $backupFilePath -ErrorAction SilentlyContinue
-    Clear-Content -Path $global:logFile -ErrorAction SilentlyContinue
-    $logEntry = "Log entry created at $timestamp"
-    Add-Content -Path $global:logFile -Value $logEntry
-} else {
-    # Create new log file if it doesn't exist
-    New-Item -Path $global:logFile -ItemType File -Force -ErrorAction SilentlyContinue
-    $logEntry = "Log entry created at $timestamp"
-    Add-Content -Path $global:logFile -Value $logEntry
-}
-#endregion
-
-#region Logging Function
-function Write-IntuneToolkitLog {
-    param (
-        [string]$message,
-        [string]$component = "Main-IntuneToolkit",
-        [string]$context = "",
-        [string]$type = "1",
-        [string]$thread = [System.Threading.Thread]::CurrentThread.ManagedThreadId,
-        [string]$file = "Main.ps1"
-    )
-    $timestamp = Get-Date -Format "HH:mm:ss.fffzzz"
-    $date = Get-Date -Format "MM-dd-yyyy"
-    $logMessage = "<![LOG[$message]LOG]!><time=\$($timestamp)\ date=\$($date)\ component=\$($component)\ context=\$($context)\ type=\$($type)\ thread=\$($thread)\ file=\$($file)\>"
-    Add-Content -Path $logFile -Value $logMessage
-}
-#endregion
-
-#region Initialize Debug Log File
-if (-Not (Test-Path $logFile)) {
-    New-Item -Path $logFile -ItemType File -Force | Out-Null
-} else {
-    Add-Content -Path $logFile -Value "`n`n--- Script started at $(Get-Date -Format 'yyyy-MM-dd HH:mm:ss') ---`n"
-}
-#endregion
-
-#region Load Required Assemblies
-try {
-    Add-Type -AssemblyName PresentationFramework
-    Add-Type -AssemblyName System.Windows.Forms
-    Write-IntuneToolkitLog "Successfully loaded required assemblies"
-} catch {
-    $errorMessage = "Failed to load required assemblies: $($_.Exception.Message)"
-    Write-Error $errorMessage
-    Write-IntuneToolkitLog $errorMessage
-    exit 1
-}
-#endregion
-
-#region Check PowerShell Version
-$PScurrentVersion = $PSVersionTable.PSVersion
-$PSrequiredVersion = [Version]"7.0.0"
-
-if ($PScurrentVersion -lt $PSrequiredVersion) {
-    $errorMessage = "You are running PowerShell version $PScurrentVersion. Please upgrade to PowerShell 7 or higher."
-    [System.Windows.Forms.MessageBox]::Show($errorMessage, "PowerShell Version outdated", `
-        [System.Windows.Forms.MessageBoxButtons]::OK, [System.Windows.Forms.MessageBoxIcon]::Error) | Out-Null
-    Write-IntuneToolkitLog $errorMessage
-    exit 1
-} else {
-    Write-IntuneToolkitLog "PowerShell version check passed: $PScurrentVersion"
-}
-#endregion
-
-#region Main Window Function
-function Show-Window {
-    Write-IntuneToolkitLog "Starting Show-Window"
-    try {
-        # ---------------------------
-        # Load the XAML file
-        # ---------------------------
-        $xamlPath = ".\XML\Main.xaml"
-        if (-Not (Test-Path $xamlPath)) {
-            throw "XAML file not found: $xamlPath"
-        }
-        Write-IntuneToolkitLog "Loading XAML file from $xamlPath"
-        [xml]$xaml = Get-Content $xamlPath -Raw -ErrorAction Stop
-        $reader = New-Object System.Xml.XmlNodeReader $xaml
-        $Window = [Windows.Markup.XamlReader]::Load($reader)
-        Write-IntuneToolkitLog "Successfully loaded XAML file"
-
-        # ---------------------------
-        # Load UI Elements
-        # ---------------------------
-        $TenantInfo = $Window.FindName("TenantInfo")
-        $ToolkitVersion = $Window.FindName("ToolkitVersion")
-        $StatusText = $Window.FindName("StatusText")
-        $ConnectButton = $Window.FindName("ConnectButton")
-        $ConnectEnterpriseAppButton = $Window.FindName("ConnectEnterpriseAppButton")
-        $LogoutButton = $Window.FindName("LogoutButton")
-        $RefreshButton = $Window.FindName("RefreshButton")
-        $PolicyDataGrid = $Window.FindName("PolicyDataGrid")
-        $RenameButton = $Window.FindName("RenameButton")
-        $DeleteAssignmentButton = $Window.FindName("DeleteAssignmentButton")
-        $AddAssignmentButton = $Window.FindName("AddAssignmentButton")
-        $BackupButton = $Window.FindName("BackupButton")
-        $RestoreButton = $Window.FindName("RestoreButton")
-        # Removed individual export buttons; using unified AssignmentReportButton
-        $ConfigurationPoliciesButton = $Window.FindName("ConfigurationPoliciesButton")
-        $DeviceConfigurationButton = $Window.FindName("DeviceConfigurationButton")
-        $ComplianceButton = $Window.FindName("ComplianceButton")
-        $AutopilotProfilesButton = $Window.FindName("AutopilotProfilesButton")
-        $AdminTemplatesButton = $Window.FindName("AdminTemplatesButton")
-        $IntentsButton = $Window.FindName("IntentsButton")
-        $ApplicationsButton = $Window.FindName("ApplicationsButton")
-        $AppConfigButton = $Window.FindName("AppConfigButton")
-        $RemediationScriptsButton = $Window.FindName("RemediationScriptsButton")
-        $PlatformScriptsButton = $Window.FindName("PlatformScriptsButton")
-        $MacosScriptsButton = $Window.FindName("MacosScriptsButton")
-        $SearchBox = $Window.FindName("SearchBox")
-        $SearchButton = $Window.FindName("SearchButton")
-        $SearchFieldComboBox = $Window.FindName("SearchFieldComboBox")
-        $SecurityBaselineAnalysisButton = $Window.FindName("SecurityBaselineAnalysisButton")
-        $SettingsReportButton = $Window.FindName("SettingsReportButton")
-        $DeviceCustomAttributeShellScriptsButton = $Window.FindName("DeviceCustomAttributeShellScriptsButton")
-        $AddFilterButton = $Window.FindName("AddFilterButton")
-        $AdditionalFiltersPanel = $Window.FindName("AdditionalFiltersPanel")
-        # Add filter clause logic sourced from external script
-        
-        # Unified export button
-        $AssignmentReportButton = $Window.FindName("AssignmentReportButton")
-        # Sidebar context toggles: only one can be selected
-        $sidebarButtons = @(
-            $ConfigurationPoliciesButton,
-            $DeviceConfigurationButton,
-            $ComplianceButton,
-            $AutopilotProfilesButton,
-            $AdminTemplatesButton,
-            $IntentsButton,
-            $ApplicationsButton,
-            $AppConfigButton,
-            $PlatformScriptsButton,
-            $RemediationScriptsButton,
-            $MacosScriptsButton,
-            $DeviceCustomAttributeShellScriptsButton
-        )
-        foreach ($btn in $sidebarButtons) {
-            $btn.Add_Checked({ param($sender, $e)
-                foreach ($other in $sidebarButtons) { if ($other -ne $sender) { $other.IsChecked = $false } }
-            })
-        }
-        # Mode toggles for Actions and Reports
-        $ActionsToggle = $Window.FindName("ActionsToggle")
-        $ReportsToggle = $Window.FindName("ReportsToggle")
-        # Ensure mutual exclusivity
-        $ActionsToggle.Add_Click({
-            $ActionsToggle.IsChecked = $true
-            $ReportsToggle.IsChecked = $false
-        })
-        $ReportsToggle.Add_Click({
-            $ReportsToggle.IsChecked = $true
-            $ActionsToggle.IsChecked = $false
-        })
-
-        # Show/hide bottom action/report buttons
-        $actionButtons = @(
-            $RenameButton,
-            $DeleteAssignmentButton,
-            $AddAssignmentButton,
-            $BackupButton,
-            $RestoreButton
-        )
-        $reportButtons = @(
-            $SecurityBaselineAnalysisButton,
-            $SettingsReportButton,
-            $AssignmentReportButton
-        )
-        function Set-BottomButtons {
-            param([bool]$showActions)
-            foreach ($btn in $actionButtons) { $btn.Visibility = if ($showActions) { 'Visible' } else { 'Collapsed' } }
-            foreach ($btn in $reportButtons) { $btn.Visibility = if ($showActions) { 'Collapsed' } else { 'Visible' } }
-        }
-        # Initialize with Actions view
-        Set-BottomButtons -showActions $true
-        # Wire toggles to update visibility
-        $ActionsToggle.Add_Click({ Set-BottomButtons -showActions $true })
-        $ReportsToggle.Add_Click({ Set-BottomButtons -showActions $false })
-
-        # Import unified report button handler
-        #$AssignmentReportButton = $Window.FindName("AssignmentReportButton")
-        #. .\Scripts\AssignmentReportButton.ps1
-
-        $global:CurrentPolicyType = ""
-
-        # ---------------------------
-        # Unblock and Import Scripts
-        # ---------------------------
-        Get-ChildItem -Path ".\Scripts" -Recurse | Unblock-File
-
-        . .\Scripts\Functions.ps1
-        . .\Scripts\AssignmentSettingsFunctions.ps1
-        . .\Scripts\Connect-ToMgGraph.ps1
-        . .\Scripts\ConnectButton.ps1
-        . .\Scripts\ConnectEnterpriseAppButton.ps1
-        . .\Scripts\LogoutButton.ps1
-        . .\Scripts\RefreshButton.ps1
-        . .\Scripts\ConfigurationPoliciesButton.ps1
-        . .\Scripts\DeviceConfigurationButton.ps1
-        . .\Scripts\ComplianceButton.ps1
-        . .\Scripts\AutopilotProfilesButton.ps1
-        . .\Scripts\AdminTemplatesButton.ps1
-        . .\Scripts\ApplicationsButton.ps1
-        . .\Scripts\DeleteAssignmentButton.ps1
-        . .\Scripts\AddAssignmentButton.ps1
-        . .\Scripts\BackupButton.ps1
-        . .\Scripts\RestoreButton.ps1
-        . .\Scripts\AssignmentReportButton.ps1
-        . .\Scripts\Show-SelectionDialog.ps1
-        . .\Scripts\SearchButton.ps1
-        . .\Scripts\RemediationScriptsButton.ps1
-        . .\Scripts\RenameButton.ps1
-        . .\Scripts\PlatformScriptsButton.ps1
-        . .\Scripts\AppConfigButton.ps1
-        . .\Scripts\MacosScriptsButton.ps1
-        . .\Scripts\IntentsButton.ps1  # endpoint security policy aka intents
-        . .\Scripts\CheckVersion.ps1    # Check for the latest version of the toolkit
-        . .\Scripts\SecurityBaselineAnalysisButton.ps1
-        . .\Scripts\DeviceCustomAttributeShellScriptsButton.ps1
-        . .\Scripts\SettingsReportButton.ps1
-        . .\Scripts\AddFilterButton.ps1
-
-        Check-LatestVersion -currentVersion $currentVersion
-        Write-IntuneToolkitLog "Successfully imported external scripts"
-
-        # ---------------------------
-        # Set the custom icon
-        # ---------------------------
-        Set-WindowIcon -Window $Window
-
-        # ---------------------------
-        # Show the window
-        # ---------------------------
-        $ToolkitVersion.Text = "Version: $currentVersion"
-        $Window.ShowDialog() | Out-Null
-        Write-IntuneToolkitLog "Displayed the window successfully"
-    } catch {
-        $errorMessage = "Failed to load and display the window: $($_.Exception.Message)"
-        Write-Error $errorMessage
-        Write-IntuneToolkitLog $errorMessage
-    }
-}
-#endregion
-
-# Show the window
-Show-Window
+<#
+.SYNOPSIS
+Main script to load and display the Intune Toolkit window with a custom icon.
+
+.DESCRIPTION
+This script loads a XAML file to define the UI, locates UI elements, imports required external scripts, 
+sets the window's icon programmatically using a custom ICO file located in the script's root folder, 
+and displays the window. Error handling and logging are implemented to catch and log errors during these processes.
+
+.NOTES
+Author: Maxime Guillemin | CloudFlow
+Date: 09/07/2024
+
+.EXAMPLE
+Show-Window
+Displays the main window of the application.
+#>
+
+
+$currentVersion = "v1.0.0"
+
+
+#region Log File Setup
+# Define the log file path
+$global:logFile = "$env:TEMP\IntuneToolkit.log"
+
+# Create a backup of the existing log file with the current date-time, then clear its content
+if (Test-Path -Path $global:logFile -ErrorAction SilentlyContinue) {
+    $timestamp = (Get-Date).ToString("yyyyMMdd_HHmmss")
+    $backupFilePath = Join-Path -Path $env:TEMP -ChildPath "IntuneToolkit-$timestamp.log"
+    Copy-Item -Path $global:logFile -Destination $backupFilePath -ErrorAction SilentlyContinue
+    Clear-Content -Path $global:logFile -ErrorAction SilentlyContinue
+    $logEntry = "Log entry created at $timestamp"
+    Add-Content -Path $global:logFile -Value $logEntry
+} else {
+    # Create new log file if it doesn't exist
+    New-Item -Path $global:logFile -ItemType File -Force -ErrorAction SilentlyContinue
+    $logEntry = "Log entry created at $timestamp"
+    Add-Content -Path $global:logFile -Value $logEntry
+}
+#endregion
+
+#region Logging Function
+function Write-IntuneToolkitLog {
+    param (
+        [string]$message,
+        [string]$component = "Main-IntuneToolkit",
+        [string]$context = "",
+        [string]$type = "1",
+        [string]$thread = [System.Threading.Thread]::CurrentThread.ManagedThreadId,
+        [string]$file = "Main.ps1"
+    )
+    $timestamp = Get-Date -Format "HH:mm:ss.fffzzz"
+    $date = Get-Date -Format "MM-dd-yyyy"
+    $logMessage = "<![LOG[$message]LOG]!><time=\$($timestamp)\ date=\$($date)\ component=\$($component)\ context=\$($context)\ type=\$($type)\ thread=\$($thread)\ file=\$($file)\>"
+    Add-Content -Path $logFile -Value $logMessage
+}
+#endregion
+
+#region Initialize Debug Log File
+if (-Not (Test-Path $logFile)) {
+    New-Item -Path $logFile -ItemType File -Force | Out-Null
+} else {
+    Add-Content -Path $logFile -Value "`n`n--- Script started at $(Get-Date -Format 'yyyy-MM-dd HH:mm:ss') ---`n"
+}
+#endregion
+
+#region Load Required Assemblies
+try {
+    Add-Type -AssemblyName PresentationFramework
+    Add-Type -AssemblyName System.Windows.Forms
+    Write-IntuneToolkitLog "Successfully loaded required assemblies"
+} catch {
+    $errorMessage = "Failed to load required assemblies: $($_.Exception.Message)"
+    Write-Error $errorMessage
+    Write-IntuneToolkitLog $errorMessage
+    exit 1
+}
+#endregion
+
+#region Check PowerShell Version
+$PScurrentVersion = $PSVersionTable.PSVersion
+$PSrequiredVersion = [Version]"7.0.0"
+
+if ($PScurrentVersion -lt $PSrequiredVersion) {
+    $errorMessage = "You are running PowerShell version $PScurrentVersion. Please upgrade to PowerShell 7 or higher."
+    [System.Windows.Forms.MessageBox]::Show($errorMessage, "PowerShell Version outdated", `
+        [System.Windows.Forms.MessageBoxButtons]::OK, [System.Windows.Forms.MessageBoxIcon]::Error) | Out-Null
+    Write-IntuneToolkitLog $errorMessage
+    exit 1
+} else {
+    Write-IntuneToolkitLog "PowerShell version check passed: $PScurrentVersion"
+}
+#endregion
+
+#region Main Window Function
+function Show-Window {
+    Write-IntuneToolkitLog "Starting Show-Window"
+    try {
+        # ---------------------------
+        # Load the XAML file
+        # ---------------------------
+        $xamlPath = ".\XML\Main.xaml"
+        if (-Not (Test-Path $xamlPath)) {
+            throw "XAML file not found: $xamlPath"
+        }
+        Write-IntuneToolkitLog "Loading XAML file from $xamlPath"
+        [xml]$xaml = Get-Content $xamlPath -Raw -ErrorAction Stop
+        $reader = New-Object System.Xml.XmlNodeReader $xaml
+        $Window = [Windows.Markup.XamlReader]::Load($reader)
+        Write-IntuneToolkitLog "Successfully loaded XAML file"
+
+        # ---------------------------
+        # Load UI Elements
+        # ---------------------------
+        $TenantInfo = $Window.FindName("TenantInfo")
+        $ToolkitVersion = $Window.FindName("ToolkitVersion")
+        $StatusText = $Window.FindName("StatusText")
+        $ConnectButton = $Window.FindName("ConnectButton")
+        $ConnectEnterpriseAppButton = $Window.FindName("ConnectEnterpriseAppButton")
+        $LogoutButton = $Window.FindName("LogoutButton")
+        $RefreshButton = $Window.FindName("RefreshButton")
+        $PolicyDataGrid = $Window.FindName("PolicyDataGrid")
+        $RenameButton = $Window.FindName("RenameButton")
+        $DeleteAssignmentButton = $Window.FindName("DeleteAssignmentButton")
+        $AddAssignmentButton = $Window.FindName("AddAssignmentButton")
+        $BackupButton = $Window.FindName("BackupButton")
+        $RestoreButton = $Window.FindName("RestoreButton")
+        # Removed individual export buttons; using unified AssignmentReportButton
+        $ConfigurationPoliciesButton = $Window.FindName("ConfigurationPoliciesButton")
+        $DeviceConfigurationButton = $Window.FindName("DeviceConfigurationButton")
+        $ComplianceButton = $Window.FindName("ComplianceButton")
+        $AutopilotProfilesButton = $Window.FindName("AutopilotProfilesButton")
+        $AdminTemplatesButton = $Window.FindName("AdminTemplatesButton")
+        $IntentsButton = $Window.FindName("IntentsButton")
+        $ApplicationsButton = $Window.FindName("ApplicationsButton")
+        $AppConfigButton = $Window.FindName("AppConfigButton")
+        $RemediationScriptsButton = $Window.FindName("RemediationScriptsButton")
+        $PlatformScriptsButton = $Window.FindName("PlatformScriptsButton")
+        $MacosScriptsButton = $Window.FindName("MacosScriptsButton")
+        $SearchBox = $Window.FindName("SearchBox")
+        $SearchButton = $Window.FindName("SearchButton")
+        $SearchFieldComboBox = $Window.FindName("SearchFieldComboBox")
+        $SecurityBaselineAnalysisButton = $Window.FindName("SecurityBaselineAnalysisButton")
+        $SettingsReportButton = $Window.FindName("SettingsReportButton")
+        $DeviceCustomAttributeShellScriptsButton = $Window.FindName("DeviceCustomAttributeShellScriptsButton")
+        $AddFilterButton = $Window.FindName("AddFilterButton")
+        $AdditionalFiltersPanel = $Window.FindName("AdditionalFiltersPanel")
+        # Add filter clause logic sourced from external script
+        
+        # Unified export button
+        $AssignmentReportButton = $Window.FindName("AssignmentReportButton")
+        # Sidebar context toggles: only one can be selected
+        $sidebarButtons = @(
+            $ConfigurationPoliciesButton,
+            $DeviceConfigurationButton,
+            $ComplianceButton,
+            $AutopilotProfilesButton,
+            $AdminTemplatesButton,
+            $IntentsButton,
+            $ApplicationsButton,
+            $AppConfigButton,
+            $PlatformScriptsButton,
+            $RemediationScriptsButton,
+            $MacosScriptsButton,
+            $DeviceCustomAttributeShellScriptsButton
+        )
+        foreach ($btn in $sidebarButtons) {
+            $btn.Add_Checked({ param($sender, $e)
+                foreach ($other in $sidebarButtons) { if ($other -ne $sender) { $other.IsChecked = $false } }
+            })
+        }
+        # Mode toggles for Actions and Reports
+        $ActionsToggle = $Window.FindName("ActionsToggle")
+        $ReportsToggle = $Window.FindName("ReportsToggle")
+        # Ensure mutual exclusivity
+        $ActionsToggle.Add_Click({
+            $ActionsToggle.IsChecked = $true
+            $ReportsToggle.IsChecked = $false
+        })
+        $ReportsToggle.Add_Click({
+            $ReportsToggle.IsChecked = $true
+            $ActionsToggle.IsChecked = $false
+        })
+
+        # Show/hide bottom action/report buttons
+        $actionButtons = @(
+            $RenameButton,
+            $DeleteAssignmentButton,
+            $AddAssignmentButton,
+            $BackupButton,
+            $RestoreButton
+        )
+        $reportButtons = @(
+            $SecurityBaselineAnalysisButton,
+            $SettingsReportButton,
+            $AssignmentReportButton
+        )
+        function Set-BottomButtons {
+            param([bool]$showActions)
+            foreach ($btn in $actionButtons) { $btn.Visibility = if ($showActions) { 'Visible' } else { 'Collapsed' } }
+            foreach ($btn in $reportButtons) { $btn.Visibility = if ($showActions) { 'Collapsed' } else { 'Visible' } }
+        }
+        # Initialize with Actions view
+        Set-BottomButtons -showActions $true
+        # Wire toggles to update visibility
+        $ActionsToggle.Add_Click({ Set-BottomButtons -showActions $true })
+        $ReportsToggle.Add_Click({ Set-BottomButtons -showActions $false })
+
+        # Import unified report button handler
+        #$AssignmentReportButton = $Window.FindName("AssignmentReportButton")
+        #. .\Scripts\AssignmentReportButton.ps1
+
+        $global:CurrentPolicyType = ""
+
+        # ---------------------------
+        # Unblock and Import Scripts
+        # ---------------------------
+        Get-ChildItem -Path ".\Scripts" -Recurse | Unblock-File
+
+        . .\Scripts\Functions.ps1
+        . .\Scripts\AssignmentSettingsFunctions.ps1
+        . .\Scripts\Connect-ToMgGraph.ps1
+        . .\Scripts\ConnectButton.ps1
+        . .\Scripts\ConnectEnterpriseAppButton.ps1
+        . .\Scripts\LogoutButton.ps1
+        . .\Scripts\RefreshButton.ps1
+        . .\Scripts\ConfigurationPoliciesButton.ps1
+        . .\Scripts\DeviceConfigurationButton.ps1
+        . .\Scripts\ComplianceButton.ps1
+        . .\Scripts\AutopilotProfilesButton.ps1
+        . .\Scripts\AdminTemplatesButton.ps1
+        . .\Scripts\ApplicationsButton.ps1
+        . .\Scripts\DeleteAssignmentButton.ps1
+        . .\Scripts\AddAssignmentButton.ps1
+        . .\Scripts\BackupButton.ps1
+        . .\Scripts\RestoreButton.ps1
+        . .\Scripts\AssignmentReportButton.ps1
+        . .\Scripts\Show-SelectionDialog.ps1
+        . .\Scripts\SearchButton.ps1
+        . .\Scripts\RemediationScriptsButton.ps1
+        . .\Scripts\RenameButton.ps1
+        . .\Scripts\PlatformScriptsButton.ps1
+        . .\Scripts\AppConfigButton.ps1
+        . .\Scripts\MacosScriptsButton.ps1
+        . .\Scripts\IntentsButton.ps1  # endpoint security policy aka intents
+        . .\Scripts\CheckVersion.ps1    # Check for the latest version of the toolkit
+        . .\Scripts\SecurityBaselineAnalysisButton.ps1
+        . .\Scripts\DeviceCustomAttributeShellScriptsButton.ps1
+        . .\Scripts\SettingsReportButton.ps1
+        . .\Scripts\AddFilterButton.ps1
+
+        Check-LatestVersion -currentVersion $currentVersion
+        Write-IntuneToolkitLog "Successfully imported external scripts"
+
+        # ---------------------------
+        # Set the custom icon
+        # ---------------------------
+        Set-WindowIcon -Window $Window
+
+        # ---------------------------
+        # Show the window
+        # ---------------------------
+        $ToolkitVersion.Text = "Version: $currentVersion"
+        $Window.ShowDialog() | Out-Null
+        Write-IntuneToolkitLog "Displayed the window successfully"
+    } catch {
+        $errorMessage = "Failed to load and display the window: $($_.Exception.Message)"
+        Write-Error $errorMessage
+        Write-IntuneToolkitLog $errorMessage
+    }
+}
+#endregion
+
+# Show the window
+Show-Window